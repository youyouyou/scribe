--- conflicted
+++ resolved
@@ -1,17 +1,15 @@
-<<<<<<< HEAD
-scribe-server-orig (0.5) precise; urgency=low
-
-  * Make changes in scribe to build on ubuntu12.04 (precise)
-
- -- Platform Engineering <platform-engg@inmobi.com>  Mon, 23 Jun 2014 17:12:00  +0530
-=======
 scribe-server-orig (0.5.1) lucid; urgency=low
 
   * Add counters for received bytes
   * Improve scribe throttling logic to only check queue size of the stream involved
 
  -- Platform Engineering <platform-engg@inmobi.com>  Thu, 14 Aug 2014 10:20:00  +0530
->>>>>>> 033b701f
+
+scribe-server-orig (0.5) precise; urgency=low
+
+  * Make changes in scribe to build on ubuntu12.04 (precise)
+
+ -- Platform Engineering <platform-engg@inmobi.com>  Mon, 23 Jun 2014 17:12:00  +0530
 
 scribe-server-orig (0.4.3) lucid; urgency=low
 
